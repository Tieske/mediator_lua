local oo = require "loop.base"

-- Subscriber class and functions --

local Subscriber = oo.class{}

function Subscriber:__init(fn, options)
  return oo.rawnew(self, {
    options = options,
    fn = fn,
    channel = nil,
    id = math.random(10000000000) -- sounds reasonable, rite?
  })
end

function Subscriber:update(options)
  if options then
    self.fn = options.fn or self.fn
    self.options = options.options or self.options
  end
end

-- Channel class and functions --

local Channel = oo.class({
  stopped = false
})

function Channel:__init(namespace)
  return oo.rawnew(self, {
    namespace = namespace,
    callbacks = {},
    channels = {}
  })
end

function Channel:addSubscriber(fn, options)
  local callback = Subscriber(fn, options)
  local priority = (#self.callbacks + 1)

  if options and options.priority then
    if options.priority >= 0 and options.priority < (#self.callbacks + 1) then
      priority = options.priority
    end
  end

  table.insert(self.callbacks, priority, callback)

  return callback
end

function Channel:getSubscriber(id)
  for i,v in pairs(self.callbacks) do
    if v.id == id then return { index = i, value = v } end
  end

  for i,v in pairs(self.channels) do
    local sub = v:getSubscriber(id)
    if sub then return sub end
  end
end

function Channel:setPriority(id, priority)
  local callback = self:getSubscriber(id)

  if callback.value then
    table.remove(self.callbacks, callback.index)
    table.insert(self.callbacks, priority, callback.value)
  end
end

function Channel:addChannel(namespace)
  self.channels[namespace] = Channel(namespace)
  return self.channels[namespace]
end

function Channel:hasChannel(namespace)
  return self.channels[namespace] and true
end

function Channel:getChannel(namespace)
  return self.channels[namespace]
end

function Channel:removeSubscriber(id)
  local callback = self:getSubscriber(id)

  if callback.value then
    for i,v in pairs(self.channels) do
      v:removeSubscriber(id)
    end

    table.remove(self.callbacks, callback.index)
  end
end

--function Channel:__tostring()
--  return self.namespace
--end

function Channel:publish(namespace, ...)
  for i,v in pairs(self.callbacks) do
    if self.stopped then return end

    table.insert(arg, 1, self)
    v.fn(unpack(arg))
  end

  for i,v in pairs(self.channels) do
    v:publish(namespace, unpack(arg))
  end
end

function Channel:stopPropagation()
  self.stopped = true
end

-- Mediator class and functions --

local Mediator = oo.class{}

function Mediator:__init(fn, options)
  return oo.rawnew(self, {
<<<<<<< HEAD
    channel = Channel('root')
  })
end

function Mediator:getChannel(channelNamespace)
  local channel = self.channel

  for i,v in pairs(channelNamespace) do
    if not channel:hasChannel(v) then
      channel = channel:addChannel(v)
    else
      channel = channel:getChannel(v)
    end
  end

  return channel;
end

function Mediator:subscribe(channelNamespace, fn, options)
  return self:getChannel(channelNamespace):addSubscriber(fn, options)
end

function Mediator:getSubscriber(id, channelNamespace)
  return self:getChannel(channelNamespace):getSubscriber(id)
end

function Mediator:removeSubscriber(id, channelNamespace)
  return self:getChannel(channelNamespace):removeSubscriber(id)
end

function Mediator:publish(channelNamespace, ...)
  self:getChannel(channelNamespace).publish(...)
end

return Mediator, Channel, Subscriber
=======
    channels = {}
  })
end

function Mediator:getChannel(namespace)
end

function Mediator:subscribe(namespace, fn, options)
end

function Mediator:getSubscriber(subscriberId, namespace)
end

function Mediator:remove(namespace, subscriberId)
end

function Mediator:publish(namespace, ...)
end
>>>>>>> 22ee8509
<|MERGE_RESOLUTION|>--- conflicted
+++ resolved
@@ -121,7 +121,6 @@
 
 function Mediator:__init(fn, options)
   return oo.rawnew(self, {
-<<<<<<< HEAD
     channel = Channel('root')
   })
 end
@@ -156,24 +155,4 @@
   self:getChannel(channelNamespace).publish(...)
 end
 
-return Mediator, Channel, Subscriber
-=======
-    channels = {}
-  })
-end
-
-function Mediator:getChannel(namespace)
-end
-
-function Mediator:subscribe(namespace, fn, options)
-end
-
-function Mediator:getSubscriber(subscriberId, namespace)
-end
-
-function Mediator:remove(namespace, subscriberId)
-end
-
-function Mediator:publish(namespace, ...)
-end
->>>>>>> 22ee8509
+return Mediator, Channel, Subscriber